--- conflicted
+++ resolved
@@ -3,7 +3,6 @@
 
 import equinox as eqx
 import jax.numpy as jnp
-import jpu.numpy as jnpu
 
 from jaxoplanet import units
 from jaxoplanet.core.limb_dark import light_curve
@@ -27,16 +26,10 @@
         orbit: LightCurveOrbit,
         t: Quantity,
         *,
-<<<<<<< HEAD
         texp: Optional[Quantity] = None,
-        oversample: int = 7,
-        order: int = 10,
-=======
-        texp: Optional[Array] = None,
         oversample: Optional[int] = 7,
         texp_order: Optional[int] = 0,
         limbdark_order: Optional[int] = 10,
->>>>>>> b9f3cc23
     ) -> Array:
         """Get the light curve for an orbit at a set of times
 
@@ -65,16 +58,6 @@
                 ``scipy.special.roots_legendre`` function in ``core.limb_dark.py``
                 which implements Gauss-Legendre quadrature. Defaults to 10.
         """
-<<<<<<< HEAD
-        del oversample
-        if texp is not None:
-            raise NotImplementedError(
-                "Exposure time integration is not yet implemented"
-            )
-        r_star = orbit.central_radius
-        x, y, z = orbit.relative_position(t)
-        b = jnpu.sqrt(x**2 + y**2)
-=======
 
         t = jnp.atleast_1d(t)
 
@@ -115,7 +98,6 @@
         x, y, z = orbit.relative_position(tgrid)
         b = jnp.sqrt(x**2 + y**2)
         r_star = orbit.central_radius
->>>>>>> b9f3cc23
         r = orbit.radius / r_star
         lc_func = partial(light_curve, self.u, order=limbdark_order)
         if orbit.shape == ():
@@ -123,12 +105,6 @@
             lc: Array = lc_func(b.magnitude, r.magnitude)
         else:
             b /= r_star[..., None]
-<<<<<<< HEAD
-            lc: Array = jnp.vectorize(lc_func, signature="(k),()->(k)")(
-                b.magnitude, r.magnitude
-            )
-        return jnp.where(z > 0, lc, 0)
-=======
             lc = jnp.vectorize(lc_func, signature="(k),()->(k)")(b, r)
         lc = jnp.where(z > 0, lc, 0)
 
@@ -138,5 +114,4 @@
             lc = jnp.reshape(lc, newshape=(t.size, oversample))
             stencil = jnp.reshape(stencil, newshape=stencil.shape + (1,))
             lc = (lc @ stencil).T
-        return lc
->>>>>>> b9f3cc23
+        return lc